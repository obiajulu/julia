--- conflicted
+++ resolved
@@ -532,16 +532,10 @@
     // Fallback for output during early initialisation...
     if (stream == (void*)STDOUT_FILENO || stream == (void*)STDERR_FILENO) {
         jl_io_loop = uv_default_loop();
-<<<<<<< HEAD
-        fd = (uv_file)stream;
-    }
-    else if (stream->type == UV_FILE){
-=======
         fd = (uv_file)(size_t)stream;
     }
     else if (stream->type == UV_FILE) {
->>>>>>> 9ac42660
-        fd = ((jl_uv_file_t *)stream)->file;
+        fd = ((jl_uv_file_t*)stream)->file;
     }
 
     if (fd) {

## client.jl - frontend handling command line options, environment setup,
##             and REPL

@unix_only _jl_repl = _jl_lib
@windows_only _jl_repl = ccall(:jl_wrap_raw_dl_handle,Ptr{Void},(Ptr{Void},),ccall(:GetModuleHandleA,stdcall,Ptr{Void},(Ptr{Void},),C_NULL))

const _jl_color_normal = "\033[0m"

function _jl_answer_color()
    c = get(ENV, "JL_ANSWER_COLOR", "")
    return c == "black"   ? "\033[1m\033[30m" :
           c == "red"     ? "\033[1m\033[31m" :
           c == "green"   ? "\033[1m\033[32m" :
           c == "yellow"  ? "\033[1m\033[33m" :
           c == "magenta" ? "\033[1m\033[35m" :
           c == "cyan"    ? "\033[1m\033[36m" :
           c == "white"   ? "\033[1m\033[37m" :
           "\033[1m\033[34m"
end


_jl_banner() = print(_jl_have_color ? _jl_banner_color : _jl_banner_plain)


exit(n) = ccall(:jl_exit, Void, (Int32,), n)
exit() = exit(0)
quit() = exit()

function repl_callback(ast::ANY, show_value)
    # use root task to execute user input
    del_io_handler(STDIN)
    if show_value == -1
        print('\n');
        exit(0)
    end
    _jl_eval_user_input(ast, show_value!=0)
    ccall(dlsym(_jl_repl,:repl_callback_enable), Void, ())
    add_io_handler(STDIN,make_callback((args...)->readBuffer(args...)))
end

# called to show a REPL result
repl_show(v::ANY) = repl_show(OUTPUT_STREAM, v)
function repl_show(io, v::ANY)
    if !(isa(v,Function) && isgeneric(v))
        if isa(v,AbstractVector) && !isa(v,Ranges)
            print(io, summary(v))
            if !isempty(v)
                println(io, ":")
                print_matrix(io, reshape(v,(length(v),1)))
            end
        else
            show(io, v)
        end
    end
    if isgeneric(v)
        if isa(v,CompositeKind)
            println(io)
        end
        show(io, v.env)
    end
end

function _jl_eval_user_input(ast::ANY, show_value)
    iserr, lasterr = false, ()
    while true
        try
            ccall(:jl_register_toplevel_eh, Void, ())
            ccall(:restore_signals, Void, ())
            if _jl_have_color
                print(_jl_color_normal)
            end
            if iserr
                show(lasterr)
                println()
                iserr, lasterr = false, ()
            else
                value = eval(ast)
                global ans = value
                if !is(value,nothing) && show_value
                    if _jl_have_color
                        print(_jl_answer_color())
                    end
                    repl_show(value)
                    println()
                end
            end
            break
        catch e
            if iserr
                println("SYSTEM ERROR: show(lasterr) caused an error")
            end
            iserr, lasterr = true, e
        end
    end
    println()
end

function readBuffer(handle::Ptr,nread::PtrSize,base::Ptr,len::Int32)
    ccall(dlsym(_jl_repl,:jl_readBuffer),Void,(PtrSize,PtrSize,PtrSize,Int32),handle,nread,base,len)
end

function run_repl()
    global const _jl_repl_channel = RemoteRef()

    if _jl_have_color
        ccall(dlsym(_jl_repl,:jl_enable_color), Void, ())
    end

    # ctrl-C interrupt for interactive use
    ccall(:jl_install_sigint_handler, Void, ())

    ccall(dlsym(_jl_repl,:repl_callback_enable), Void, ())
    add_io_handler(STDIN,make_callback((args...)->readBuffer(args...)))

    cont = true
    lasterr = ()
    iserr = false
    while cont
        cont = false
        try
            run_event_loop(globalEventLoop());
        catch e
            if isa(e, InterruptException)
                println("^C")
                show(e)
                ccall(dlsym(_jl_repl,:jl_clear_input), Void, ());
                cont = true
            else
                iserr = true
                lasterr = e
            end
        end
    end

    if _jl_have_color
        print(_jl_color_normal)
    end
    if iserr
        throw(lasterr)
    end
    println()
end

function parse_input_line(s::String)
    # s = cstring(s)
    # (expr, pos) = parse(s, 1, true)
    # (ex, pos) = ccall(:jl_parse_string, Any,
    #                   (Ptr{Uint8},Int32,Int32),
    #                   s, int32(pos)-1, 1)
    # if !is(ex,())
    #     throw(ParseError("extra input after end of expression"))
    # end
    # expr
    ccall(:jl_parse_input_line, Any, (Ptr{Uint8},), s)
end

function process_options(args::Array{Any,1})
    global ARGS
    quiet = false
    repl = true
    if has(ENV, "JL_POST_BOOT")
        eval(parse_input_line(ENV["JL_POST_BOOT"]))
    end
    i = 1
    while i <= length(args)
        if args[i]=="-q" || args[i]=="--quiet"
            quiet = true
        elseif args[i]=="--worker"
            start_worker()
            # doesn't return
        elseif args[i]=="-e"
            # TODO: support long options
            repl = false
            i+=1
            ARGS = args[i+1:end]
            eval(parse_input_line(args[i]))
            break
        elseif args[i]=="-E"
            repl = false
            i+=1
            ARGS = args[i+1:end]
            show(eval(parse_input_line(args[i])))
            println()
            break
        elseif args[i]=="-P"
            i+=1
            eval(parse_input_line(args[i]))
        elseif args[i]=="-L"
            i+=1
            include(args[i])
        elseif args[i]=="-p"
            i+=1
            np = int32(args[i])
            addprocs_local(np-1)
        elseif args[i]=="--machinefile"
            i+=1
            f = open(args[i])
            machines = split(readall(f), '\n', false)
            close(f)
            addprocs_ssh(machines)
        elseif args[i]=="-v" || args[i]=="--version"
            println("julia version $VERSION")
            exit(0)
        elseif args[i]=="--no-history"
            # see repl-readline.c
        elseif args[i][1]!='-'
            # program
            repl = false
            # remove julia's arguments
            ARGS = args[i+1:end]
            include(args[i])
            break
        else
            error("unknown option: ", args[i])
        end
        i += 1
    end
    return (quiet,repl)
end

const _jl_roottask = current_task()
const _jl_roottask_wi = WorkItem(_jl_roottask)

_jl_is_interactive = false
isinteractive() = (_jl_is_interactive::Bool)

function _start()
    try
        ccall(:jl_register_toplevel_eh, Void, ())
        #ccall(:jl_start_io_thread, Void, ())
        global const Workqueue = WorkItem[]
        global const Waiting = Dict(64)

        if !anyp(a->(a=="--worker"), ARGS)
            # start in "head node" mode
            global const Scheduler = Task(make_callback(()->event_loop(true)), 1024*1024)
            global PGRP = ProcessGroup(1, {LocalProcess()}, {Location("",0)})
            # make scheduler aware of current (root) task
            enq_work(_jl_roottask_wi)
            yield()
        else
            global PGRP = ProcessGroup(0, {}, {})
        end

        global const VARIABLES = {}
        global const LOAD_PATH = String["", "$JULIA_HOME/", "$JULIA_HOME/extras/"]

        # Load customized startup
        try include(strcat(cwd(),"/startup.jl")) end
        try include(strcat(ENV["HOME"],"/.juliarc.jl")) end

        (quiet,repl) = process_options(ARGS)
        if repl
<<<<<<< HEAD
            global _jl_have_color = true || success(`tput setaf 0`) || has(ENV, "TERM") && matches(r"^xterm", ENV["TERM"])
=======
            global _jl_have_color = success(`tput setaf 0`) || has(ENV, "TERM") && matches(r"^xterm", ENV["TERM"])
            global _jl_is_interactive = true
>>>>>>> 2f3ff533
            if !quiet
                _jl_banner()
            end
            run_repl()
        end
    catch e
        show(e)
        println()
        exit(1)
    end
    #flush(stdout_stream)
end<|MERGE_RESOLUTION|>--- conflicted
+++ resolved
@@ -251,12 +251,8 @@
 
         (quiet,repl) = process_options(ARGS)
         if repl
-<<<<<<< HEAD
             global _jl_have_color = true || success(`tput setaf 0`) || has(ENV, "TERM") && matches(r"^xterm", ENV["TERM"])
-=======
-            global _jl_have_color = success(`tput setaf 0`) || has(ENV, "TERM") && matches(r"^xterm", ENV["TERM"])
             global _jl_is_interactive = true
->>>>>>> 2f3ff533
             if !quiet
                 _jl_banner()
             end
